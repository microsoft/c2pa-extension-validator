--- conflicted
+++ resolved
@@ -6,11 +6,8 @@
     <meta http-equiv='X-UA-Compatible' content='IE=edge'>
     <title>C2PA Validator</title>
     <meta name='viewport' content='width=device-width, initial-scale=1'>
-<<<<<<< HEAD
-=======
     <script type=" module" src="./toggle.js">
 </script>
->>>>>>> 514dc188
     <link rel='stylesheet' type='text/css' media='screen' href='popup.css'>
     <script type='module' src='toggle.js'></script>
     <script type='module' src='popup.js'></script>
