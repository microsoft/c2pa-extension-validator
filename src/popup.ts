/*
 *  Copyright (c) Microsoft Corporation.
 *  Licensed under the MIT license.
 */

import { type TrustListInfo, getTrustListInfos, removeTrustList, addTSATrustFile, addTrustFile } from './trustlistProxy.js'
import packageManifest from '../package.json'
import { AUTO_SCAN_DEFAULT, MSG_AUTO_SCAN_UPDATED, MSG_CLOSE_SIDE_PANEL, MSG_REQUEST_C2PA_ENTRIES, MSG_RESPONSE_C2PA_ENTRIES } from './constants.js'
import { type MSG_RESPONSE_C2PA_ENTRIES_PAYLOAD } from './inject.js'
import './components/toggle.js'
import { type ToggleSwitch } from './components/toggle.js'
<<<<<<< HEAD
import { addTrustAnchor } from './trustlist.js'
import { getActiveTabId } from './utils.js'
=======
>>>>>>> 514dc188

console.debug('popup.js: load', process.env.NODE_ENV?.toUpperCase())

const debugMode = process.env.NODE_ENV?.toUpperCase() === 'DEVELOPMENT'
const sidePanelDiv = document.getElementById('side-panel-container')
if (sidePanelDiv != null) sidePanelDiv.style.display = debugMode ? 'block' : 'none'

document.addEventListener('DOMContentLoaded', function (): void {
  // Update the version number
  const versionElement = document.getElementById('version')
  if (versionElement !== null) {
    versionElement.textContent = packageManifest.version
  }

  const autoScanToggle = document.getElementById('toggleAutoScan') as ToggleSwitch
  const sidePanelToggle = document.getElementById('toggleSidePanel') as ToggleSwitch

  chrome.storage.local.get('autoScan', (result) => {
    autoScanToggle.checked = result.autoScan ?? AUTO_SCAN_DEFAULT
  })

  chrome.storage.local.get('sidePanel', (result) => {
    sidePanelToggle.checked = result.sidePanel ?? false
  })

  autoScanToggle.addEventListener('change', (event) => {
    const checked = (event as CustomEvent).detail.checked as boolean
    void chrome.storage.local.set({ autoScan: checked })
    void chrome.runtime.sendMessage({ action: MSG_AUTO_SCAN_UPDATED, data: checked })
  })

  sidePanelToggle.addEventListener('change', (event) => {
    const checked = (event as CustomEvent).detail.checked as boolean
    void chrome.storage.local.set({ sidePanel: checked })

    if (checked) {
      void getActiveTabId().then((tabId) => {
        if (tabId == null) {
          return
        }
        chrome.sidePanel.open({ tabId }, () => {
          console.log('Side panel opened.')
        })
      })
    } else {
      void chrome.runtime.sendMessage({ action: MSG_CLOSE_SIDE_PANEL, data: null })
    }
  })

  document.getElementById('buttonOpenSidePanel')?.addEventListener('click', () => {

  });

  (document.getElementById('toggleAutoScan') as ToggleSwitch).checked = false

  // Add event listeners to switch tabs
  const tabs = document.querySelectorAll('.tab')
  const tabContents = document.querySelectorAll('.tab-content')
  tabs.forEach((tab) => {
    tab.addEventListener('click', () => {
      // Remove active class from all tabs and tab contents
      tabs.forEach((t) => { t.classList.remove('active') })
      tabContents.forEach((c) => { c.classList.remove('active-content') })

      // Add active class to clicked tab and tab content
      tab.classList.add('active')
      const tabContentId = tab.getAttribute('data-tab') ?? ''
      document.getElementById(tabContentId)?.classList.add('active-content')

      // refresh the trust lists info in the option tab
      if (tabContentId === 'options') {
        void displayTrustListInfos()
      }
    })
  })
  void showResults()
})

/**
 * Displays the validation results in the popup.
 * @returns {Promise<void>} A promise that resolves when the results are displayed.
 */
async function showResults (): Promise<void> {
  const activeBrowserTab = await chrome.tabs.query({ active: true, currentWindow: true })
  const id = activeBrowserTab[0].id
  if (id == null) {
    return
  }
  void chrome.tabs.sendMessage(id, { action: MSG_REQUEST_C2PA_ENTRIES, data: null })
}

function addValidationResult (validationResult: MSG_RESPONSE_C2PA_ENTRIES_PAYLOAD): void {
  const iconUrl = {
    valid: chrome.runtime.getURL('icons/cr.svg'),
    invalid: chrome.runtime.getURL('icons/crx.svg'),
    untrusted: chrome.runtime.getURL('icons/cr!.svg')
  }

  const icon = validationResult.status === 'error' ? iconUrl.invalid : validationResult.status === 'warning' ? iconUrl.untrusted : iconUrl.valid

  if (validationResult.thumbnail === '') {
    validationResult.thumbnail = chrome.runtime.getURL('icons/video.svg')
  }

  const html = `
          <img src="${icon}" style="width: 30px; height: 30px;">
          <img src="${validationResult.thumbnail}" style="width: 40px; height: 40px">
          <div>${decodeURIComponent(validationResult.name)}</div>
          `
  const validationEntries = document.getElementById('validationEntries')
  if (validationEntries !== null) {
    validationEntries.innerHTML += html
  }
}

function createFileInputEventListener (callback: (fileContents: string) => void): (event: Event) => void {
  return function (event: Event): void {
    const eventTarget = event.target as HTMLInputElement
    if (eventTarget.files != null && eventTarget.files.length > 0) {
      const file = eventTarget.files[0]
      const reader = new FileReader()
      reader.readAsText(file, 'UTF-8')
      reader.onload = function (evt): void {
        const fileContents = evt?.target?.result as string
        callback(fileContents)
      }
    } else {
      console.debug('No file selected')
    }
  }
}

const trustFileInput = document.getElementById('trust-file-input') as HTMLInputElement
trustFileInput.addEventListener('change', createFileInputEventListener((fileContents: string): void => {
  try {
    // eslint-disable-next-line no-void
    void addTrustFile(fileContents).then(displayTrustListInfos)
  } catch (e) {
    console.error('Can\'t parse trust file')
  }
}))

const tsaFileInput = document.getElementById('tsa-file-input') as HTMLInputElement
tsaFileInput.addEventListener('change', createFileInputEventListener((fileContents: string): void => {
  try {
    // eslint-disable-next-line no-void
    void addTSATrustFile(fileContents).then(displayTrustListInfos)
  } catch (e) {
    console.error('Can\'t parse TSA trust file')
  }
}))

/**
 * Displays the trust list info in the popup.
 */
async function displayTrustListInfos (): Promise<void> {
  void getTrustListInfos()
    .then(
      (tlis: TrustListInfo[]) => {
        const trustListInfo = document.getElementById('trust-list-info') as HTMLDivElement
        trustListInfo.style.display = 'block'

        if (tlis.length === 0) {
          trustListInfo.innerHTML = '<p>No trust list set</p>'
        } else {
          let listHtml = '<p>Trust Lists:</p><ul>'
          tlis.forEach((tli, index) => {
            const listItem = (tli.website.length > 0)
              ? `<li><a href="${tli.website}" target="_blank">${tli.name}</a>`
              : `<li>${tli.name}`

            // Add the delete link with a data-index attribute
            listHtml += `${listItem} (<a href="#" class="delete-link" data-index="${index}">delete</a>)</li>`
          })
          listHtml += '</ul>'
          trustListInfo.innerHTML = listHtml
        }
      })
}

// event listener for trust lists delete link
const trustListInfoElement = document.getElementById('trust-list-info')
if (trustListInfoElement !== null) {
  trustListInfoElement.addEventListener('click', function (event) {
    const target = event.target as HTMLElement
    if (target.classList.contains('delete-link')) {
      event.preventDefault() // Prevent default link action
      const index = target.getAttribute('data-index')
      if (index !== null) {
        void removeTrustList(parseInt(index))
          .then(async () => { await displayTrustListInfos() })
      }
    }
  })
}

chrome.runtime.onMessage.addListener((request, sender, sendResponse) => {
  if (request.action === MSG_RESPONSE_C2PA_ENTRIES) {
    addValidationResult(request.data as MSG_RESPONSE_C2PA_ENTRIES_PAYLOAD)
  }
})<|MERGE_RESOLUTION|>--- conflicted
+++ resolved
@@ -9,11 +9,8 @@
 import { type MSG_RESPONSE_C2PA_ENTRIES_PAYLOAD } from './inject.js'
 import './components/toggle.js'
 import { type ToggleSwitch } from './components/toggle.js'
-<<<<<<< HEAD
 import { addTrustAnchor } from './trustlist.js'
 import { getActiveTabId } from './utils.js'
-=======
->>>>>>> 514dc188
 
 console.debug('popup.js: load', process.env.NODE_ENV?.toUpperCase())
 
