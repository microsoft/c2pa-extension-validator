--- conflicted
+++ resolved
@@ -277,12 +277,7 @@
   })
 }
 
-<<<<<<< HEAD
-/*
-  Listeners for message to the content script
-*/
-=======
-function getC2PAStatus(c2pa: C2paResult): VALIDATION_STATUS {
+function getC2PAStatus (c2pa: C2paResult): VALIDATION_STATUS {
   // make sure we have a manifest store and validation result
   if (!c2pa.manifestStore.validationStatus) throw new Error('Manifest store not found')
   // if there are validation errors, return the error status
@@ -303,7 +298,9 @@
   return 'success'
 }
 
->>>>>>> 514dc188
+/*
+  Listeners for message to the content script
+*/
 chrome.runtime.onMessage.addListener((message, sender, sendResponse) => {
   const action = message.action
   const data = message.data
@@ -396,10 +393,7 @@
   if (mediaRecord.state.c2pa?.manifestStore == null) return
 
   // eslint-disable-next-line @typescript-eslint/no-non-null-assertion
-  let c2paStatus = mediaRecord.state.c2pa.manifestStore.validationStatus.length > 0 ? 'error' : 'success'
-  if (mediaRecord.state.c2pa.trustList == null) {
-    c2paStatus = 'warning'
-  }
+  const c2paStatus = getC2PAStatus(mediaRecord.state.c2pa)
 
   if (mediaRecord.icon == null) {
     mediaRecord.icon = new CrIcon(mediaRecord.element, c2paStatus as VALIDATION_STATUS)
@@ -534,7 +528,6 @@
 
   notifySidePanel('C2PA_RESULT', mediaRecord)
 
-<<<<<<< HEAD
   mediaRecord.state.c2pa = c2paResult as C2paResult
 
   setIcon(mediaRecord)
@@ -548,10 +541,6 @@
     })
   }
 }
-=======
-  // eslint-disable-next-line @typescript-eslint/no-non-null-assertion
-  let c2paStatus = getC2PAStatus(mediaRecord.state.c2pa)
->>>>>>> 514dc188
 
 /*
   onLeaveViewport called when a media element leaves the viewport.
