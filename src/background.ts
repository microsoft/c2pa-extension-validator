/*
 *  Copyright (c) Microsoft Corporation.
 *  Licensed under the MIT license.
 */

import 'c2pa'
<<<<<<< HEAD
import { validateUrl as c2paValidateUrl, validateBytes as c2paValidateBytes } from './c2paProxy'
import { init as initTrustlist, checkTrustListInclusion, refreshTrustLists } from './trustlist'
=======
import { validateUrl as c2paValidateUrl } from './c2paProxy'
import { init as initTrustlist, checkTrustListInclusion, refreshTrustLists, checkTSATrustListInclusion } from './trustlist'
>>>>>>> 514dc188
import { type C2paError, type C2paResult } from './c2pa'
import {
  MSG_GET_ID, MSG_L3_INSPECT_URL, MSG_REMOTE_INSPECT_URL, MSG_FORWARD_TO_CONTENT, REMOTE_VALIDATION_LINK,
  MSG_VALIDATE_URL, AWAIT_ASYNC_RESPONSE, MSG_C2PA_RESULT_FROM_CONTEXT, AUTO_SCAN_DEFAULT, MSG_AUTO_SCAN_UPDATED,
  TRUSTLIST_UPDATE_INTERVAL,
  MSG_ACTIVE_TAB_CHANGED,
  MSG_VALIDATE_BYTES
} from './constants'
import { sendMessageToAllTabs } from './utils'

console.debug('Background: Script: start')

void initTrustlist()

chrome.runtime.onInstalled.addListener(function (details) {
  if (details.reason === 'install') {
    console.debug('This is a first-time install!')
    void chrome.storage.local.set({ autoScan: AUTO_SCAN_DEFAULT })
  } else if (details.reason === 'update') {
    console.debug('The extension has been updated to version:', chrome.runtime.getManifest().version)
  } else if (details.reason === 'chrome_update') {
    console.debug('Chrome has been updated.')
  }
  createContextMenu()
})

chrome.contextMenus.onClicked.addListener((info, tab) => {
  const url = info.srcUrl
  if (url == null) {
    return
  }

  void validateUrl(url).then(c2paResult => {
    if (c2paResult instanceof Error) {
      console.error('Error validating URL:', c2paResult)
      return
    }
    const message = { action: MSG_C2PA_RESULT_FROM_CONTEXT, data: { url, c2paResult, frame: info.frameId } }
    if (tab?.id != null) {
      void chrome.tabs.sendMessage(tab.id, message)
    }
  })
})

chrome.webRequest.onBeforeRequest.addListener(
  function (details) {
    console.debug(`%cBackground: Intercepted image request: ${details.url}`, 'color: #2784BC;')
  },
  { urls: ['*://*/*.*'] }
)

chrome.runtime.onMessage.addListener((message, sender, sendResponse) => {
  const tabId = sender?.tab?.id
  const action = message.action
  const data = message.data

  if (action === MSG_GET_ID) {
    sendResponse({ tab: tabId, frame: sender.frameId })
  }

  if (action === MSG_L3_INSPECT_URL) {
    void openOrSwitchToTab(data as string)
      .then(async tab => {
        if (tab.id == null) {
          return
        }
        const id = tab.id
        // TODO: when the tab is newly created, the content script may not be ready to receive the message.
        // This is a temporary workaround to wait for the content script to be ready.
        // We should have the content script send a message to the background script when it is ready. Then we can remove this timeout.
        setTimeout(() => {
          void chrome.tabs.sendMessage(id, { action: MSG_REMOTE_INSPECT_URL, data })
        }, 1000)
      })
  }

  if (action === MSG_FORWARD_TO_CONTENT && tabId != null) {
    void chrome.tabs.sendMessage(tabId, data)
  }

  if (action === MSG_VALIDATE_URL) {
    void validateUrl(data as string).then(sendResponse)
    return AWAIT_ASYNC_RESPONSE
  }

  if (action === MSG_VALIDATE_BYTES) {
    void validateBytes(data as ArrayBuffer).then(sendResponse)
    return AWAIT_ASYNC_RESPONSE
  }

  if (action === MSG_AUTO_SCAN_UPDATED) {
    void chrome.storage.local.set({ autoScan: data })
    void sendMessageToAllTabs({ action: MSG_AUTO_SCAN_UPDATED, data })
  }

  // if (action === MSG_OPEN_SIDE_PANEL) {
  //   chrome.sidePanel.open({ tabId: 0 }, () => {
  //     console.log('Side panel opened.')
  //   })
  // }
})

chrome.alarms.onAlarm.addListener((alarm) => {
  if (alarm.name === 'trustListRefreshAlarm') {
    refreshTrustLists()
      .then(() => { console.debug('Trust lists refresh completed successfully.') })
      .catch((error) => { console.error('Error refreshing trust lists:', error) })
  }
})

chrome.runtime.onInstalled.addListener(() => {
  console.debug('Extension installed. Setting up trust list refresh alarm.')
  setupTrustListRefreshAlarm()
})

chrome.runtime.onStartup.addListener(() => {
  console.debug('Browser started. Ensuring trust list refresh alarm is active.')
  setupTrustListRefreshAlarm()
})

chrome.tabs.onActivated.addListener((activeInfo) => {
  chrome.tabs.get(activeInfo.tabId, (tab) => {
    void chrome.runtime.sendMessage({ action: MSG_ACTIVE_TAB_CHANGED })
  })
})

function createContextMenu (): void {
  chrome.contextMenus.create({
    id: 'validateMediaElement',
    title: 'Inspect Content Credentials',
    contexts: ['audio', 'image', 'video'],
    documentUrlPatterns: ['<all_urls>']
  })
}

async function validateUrl (url: string): Promise<C2paResult | C2paError> {
  const c2paResult = await c2paValidateUrl(url)
  if (c2paResult instanceof Error) {
    return c2paResult
  }
  c2paResult.trustList = checkTrustListInclusion(c2paResult.certChain ?? [])
<<<<<<< HEAD
  return c2paResult
}
=======
  if (c2paResult.tstTokens != null && c2paResult.tstTokens.length > 0) {
    const tstToken = c2paResult.tstTokens[0] // TODO: for each token
    c2paResult.tsaTrustList = checkTSATrustListInclusion(tstToken.certChain ?? [])
  }
>>>>>>> 514dc188

async function validateBytes (bytes: ArrayBuffer): Promise<C2paResult | C2paError> {
  const c2paResult = await c2paValidateBytes(bytes)
  if (c2paResult instanceof Error) {
    return c2paResult
  }
  c2paResult.trustList = checkTrustListInclusion(c2paResult.certChain ?? [])
  return c2paResult
}

async function init (): Promise<void> {
  if (chrome.offscreen !== undefined) {
    if (await chrome.offscreen.hasDocument()) {
      return
    }
    await chrome.offscreen
      .createDocument({
        url: 'offscreen.html',
        reasons: [chrome.offscreen.Reason.DOM_PARSER],
        justification: 'Private DOM access to parse HTML'
      })
      .catch((error) => {
        console.error('Failed to create offscreen document', error)
      })
  }

  chrome.notifications.create({
    type: 'basic',
    iconUrl: 'icons/cr128.png',
    title: 'Content Credentials',
    message: 'Loaded'
  })
}

async function openOrSwitchToTab (url: string): Promise<chrome.tabs.Tab> {
  const openTabs = await chrome.tabs.query({ url: REMOTE_VALIDATION_LINK })

  let tab: chrome.tabs.Tab

  if (openTabs.length > 0) {
    tab = openTabs[0]
    // eslint-disable-next-line @typescript-eslint/no-non-null-assertion
    await chrome.tabs.update(tab.id!, { active: true })
    if (tab.windowId != null) {
      await chrome.windows.update(tab.windowId, { focused: true })
    }
  } else {
    tab = await chrome.tabs.create({ url: REMOTE_VALIDATION_LINK })
  }

  return tab
}

// trust list refresh alarm (run once a day) TODO: create an option
function setupTrustListRefreshAlarm (): void {
  void chrome.alarms.create('trustListRefreshAlarm', { delayInMinutes: 1, periodInMinutes: TRUSTLIST_UPDATE_INTERVAL })
}

void init()

console.debug('Background: Script: end')<|MERGE_RESOLUTION|>--- conflicted
+++ resolved
@@ -4,13 +4,9 @@
  */
 
 import 'c2pa'
-<<<<<<< HEAD
+
 import { validateUrl as c2paValidateUrl, validateBytes as c2paValidateBytes } from './c2paProxy'
-import { init as initTrustlist, checkTrustListInclusion, refreshTrustLists } from './trustlist'
-=======
-import { validateUrl as c2paValidateUrl } from './c2paProxy'
 import { init as initTrustlist, checkTrustListInclusion, refreshTrustLists, checkTSATrustListInclusion } from './trustlist'
->>>>>>> 514dc188
 import { type C2paError, type C2paResult } from './c2pa'
 import {
   MSG_GET_ID, MSG_L3_INSPECT_URL, MSG_REMOTE_INSPECT_URL, MSG_FORWARD_TO_CONTENT, REMOTE_VALIDATION_LINK,
@@ -152,15 +148,14 @@
     return c2paResult
   }
   c2paResult.trustList = checkTrustListInclusion(c2paResult.certChain ?? [])
-<<<<<<< HEAD
-  return c2paResult
-}
-=======
+
   if (c2paResult.tstTokens != null && c2paResult.tstTokens.length > 0) {
     const tstToken = c2paResult.tstTokens[0] // TODO: for each token
     c2paResult.tsaTrustList = checkTSATrustListInclusion(tstToken.certChain ?? [])
   }
->>>>>>> 514dc188
+
+  return c2paResult
+}
 
 async function validateBytes (bytes: ArrayBuffer): Promise<C2paResult | C2paError> {
   const c2paResult = await c2paValidateBytes(bytes)
