--- conflicted
+++ resolved
@@ -2,13 +2,6 @@
 *  Copyright (c) Microsoft Corporation.
 *  Licensed under the MIT license.
 */
-<<<<<<< HEAD
-
-=======
-import Browser from 'webextension-polyfill'
-import { type C2paReadResult } from 'c2pa'
-import { type CertificateWithThumbprint } from './certs/certs.js'
->>>>>>> 17720270
 import { MESSAGE_C2PA_INSPECT_URL } from './constants.js'
 import { icon } from './icon.js'
 import { C2PADialog } from './c2paStatus.js'
@@ -44,13 +37,8 @@
   id: string
 }
 
-<<<<<<< HEAD
 interface ContentContext {
   observer: MutationObserver
-=======
-interface c2paResultWithChain extends C2paReadResult {
-  certChain: CertificateWithThumbprint[] | null
->>>>>>> 17720270
   tabId: number
   mediaElements: MediaRecord[]
 }
