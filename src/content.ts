/*
*  Copyright (c) Microsoft Corporation.
*  Licensed under the MIT license.
*/
import { MESSAGE_C2PA_INSPECT_URL } from './constants.js'
import { icon } from './icon.js'
import { C2PADialog } from './c2paStatus.js'
import { deserialize } from './serialize.js'
import { DEBUG, logDebug, logError, logWarn, sendMessageWithTimeout } from './utils.js'

<<<<<<< HEAD
/*
  This forces rollup --watch to recompile the content script when the manifest changes
  The recompile triggers the copy of the manifest to the dist folder
  TODO: Find a better way to do this
*/
import './manifest.chrome.v3.json'
import './manifest.firefox.v3.json'
import { type C2paError, type C2paResult } from './c2pa.js'

logDebug('Content: Script: start')

type MediaElements = HTMLImageElement | HTMLVideoElement

type MediaAddedHandler = (element: MediaElements[]) => Promise<void>

type MediaRemovedHandler = (element: MediaElements[]) => void

interface MediaRecord {
  media: MediaElements
  url: string
  iFrame: FrameRecord
}

interface FrameRecord {
  frame: HTMLIFrameElement
  url: string
  id: string
}
=======
void (async () => {
  const images = document.images
  for (const img of Array.from(images)) {
    // const { message } = await createFrame(img)
    let c2paImage = await c2paValidateImage(img.src)
    c2paImage = deserialize(c2paImage as unknown as Record<string, unknown>) as c2paResultWithChain
    const c2paDialog = await C2PADialog.create(c2paImage)
    if (c2paImage !== null) {
      // eslint-disable-next-line @typescript-eslint/no-non-null-assertion
      icon(img, img.src, (c2paImage.manifestStore!).validationStatus.length === 0, () => {
        c2paDialog.position(img)
        c2paDialog.show()
      })
    }
  }

  const mp4Videos = document.querySelectorAll('[src$=".mp4"]') as unknown as Array<{ src: string }>
  for (const video of Array.from(mp4Videos)) {
    let c2paVideo = await c2paValidateImage(video.src)
    c2paVideo = deserialize(c2paVideo as unknown as Record<string, unknown>) as c2paResultWithChain
    const c2paDialog = await C2PADialog.create(c2paVideo)
    if (c2paVideo !== null) {
      // eslint-disable-next-line @typescript-eslint/no-non-null-assertion
      icon((video as HTMLImageElement).parentElement!, video.src, (c2paVideo.manifestStore!).validationStatus.length === 0, () => {
        c2paDialog.position(video as HTMLImageElement)
        c2paDialog.show()
      })
    }
  }
})()
>>>>>>> c1324267

interface ContentContext {
  observer: MutationObserver
  tabId: number
  mediaElements: MediaRecord[]
}

const _context: ContentContext = {
  observer: createObserver(onMediaElementAdded, onMediaElementRemoved),
  tabId: 0,
  mediaElements: []
}

async function inspectMediaElements (mediaElements: MediaElements[]): Promise<void> {
  for (const img of Array.from(mediaElements)) {
    if (_context.mediaElements.find((element) => element.media === img) !== undefined) {
      // TODO: We probably shouldn't see this, but we should handle it if we do
      logWarn('Content: Media element already inspected:', img.src)
      continue
    }

    const c2paManifestData = await c2aValidateImage(img.src)
    if (c2paManifestData instanceof Error) {
      logError(c2paManifestData)
      continue
    }

    if (c2paManifestData.manifestStore == null) {
      logDebug('Content: No C2PA manifest found:', img.src)
      continue
    }

<<<<<<< HEAD
    const c2paDialog = await C2PADialog.create(c2paManifestData, _context.tabId)

    const validationSuccess = c2paManifestData.manifestStore.validationStatus.length === 0

    icon(img, img.src, validationSuccess, () => {
      c2paDialog.position(img)
      c2paDialog.show()
    })
  }
}

async function c2aValidateImage (url: string): Promise<C2paResult | C2paError> {
  return await sendMessageWithTimeout<C2paResult | C2paError>({ action: MESSAGE_C2PA_INSPECT_URL, data: url }, DEBUG ? 5000 : undefined /* use default */)
=======
async function c2paValidateImage (url: string): Promise<c2paResultWithChain> {
  return await Browser.runtime.sendMessage({ action: MESSAGE_C2PA_INSPECT_URL, data: url })
>>>>>>> c1324267
    .then((result) => {
      if (result instanceof Error) {
        return result
      }
      return deserialize(result) as C2paResult
    })
    .catch((error) => {
      logError('Error sending message:', error)
      return new Error('Error sending message') as C2paError
    })
}

async function getTabId (): Promise<number> {
  logDebug('Content: tabId requested')
  const tabId = await sendMessageWithTimeout<number>({ action: 'tabid' })
  logDebug('Content: tabId resonse', tabId)
  return tabId
}

function createObserver (add: MediaAddedHandler, remove: MediaRemovedHandler): MutationObserver {
  logDebug('Content: createObserver')
  const observer = new MutationObserver((mutations) => {
    mutations.forEach(mutation => {
      if (mutation.addedNodes.length > 0) {
        const addedMedia = Array.from(mutation.addedNodes).filter(node =>
          node.nodeName === 'IMG' || node.nodeName === 'VIDEO'
        )
        if (addedMedia.length > 0) {
          void add(addedMedia as MediaElements[])
        }
      }
      if (mutation.removedNodes.length > 0) {
        const removedMedia = Array.from(mutation.removedNodes).filter(node =>
          node.nodeName === 'IMG' || node.nodeName === 'VIDEO'
        )
        if (removedMedia.length > 0) {
          remove(removedMedia as MediaElements[])
        }
      }
    })
  })
  return observer
}

async function onMediaElementAdded (element: MediaElements[]): Promise<void> {
  for (const media of element) {
    logDebug('New media element added:', media.src)
    await inspectMediaElements([media])
  }
}

function onMediaElementRemoved (element: MediaElements[]): void {
  logDebug('New media element removed:', element)
}

function getStaticMediaElements (): MediaElements[] {
  return Array.from(document.querySelectorAll('img, video'))
}

/*

  Initialize the content script

*/
void (async (): Promise<void> => {
  logDebug('Content: Initialization started')
  const tabId = await getTabId()
  _context.tabId = tabId
  _context.observer.observe(document.body, { childList: true, subtree: true })
  await onMediaElementAdded(getStaticMediaElements())
  logDebug('Content: Initialization complete')
})()

/*

  Event listeners for debugging
  They help to understand the sequence of events that occur in the content script

*/
if (DEBUG) {
  /*
    DOMContentLoaded can only occur if "run_at": "document_start" is set in the manifest.
    document_idle/document_end will result in DOMContentLoaded firing before this script runs.
  */
  document.addEventListener('DOMContentLoaded', function () {
    logDebug('Content: Event: DOMContentLoaded')
  })

  window.addEventListener('load', function () {
    logDebug('Content: Event: load')
  })
}

logDebug('Content: Script: end')<|MERGE_RESOLUTION|>--- conflicted
+++ resolved
@@ -8,7 +8,6 @@
 import { deserialize } from './serialize.js'
 import { DEBUG, logDebug, logError, logWarn, sendMessageWithTimeout } from './utils.js'
 
-<<<<<<< HEAD
 /*
   This forces rollup --watch to recompile the content script when the manifest changes
   The recompile triggers the copy of the manifest to the dist folder
@@ -37,38 +36,6 @@
   url: string
   id: string
 }
-=======
-void (async () => {
-  const images = document.images
-  for (const img of Array.from(images)) {
-    // const { message } = await createFrame(img)
-    let c2paImage = await c2paValidateImage(img.src)
-    c2paImage = deserialize(c2paImage as unknown as Record<string, unknown>) as c2paResultWithChain
-    const c2paDialog = await C2PADialog.create(c2paImage)
-    if (c2paImage !== null) {
-      // eslint-disable-next-line @typescript-eslint/no-non-null-assertion
-      icon(img, img.src, (c2paImage.manifestStore!).validationStatus.length === 0, () => {
-        c2paDialog.position(img)
-        c2paDialog.show()
-      })
-    }
-  }
-
-  const mp4Videos = document.querySelectorAll('[src$=".mp4"]') as unknown as Array<{ src: string }>
-  for (const video of Array.from(mp4Videos)) {
-    let c2paVideo = await c2paValidateImage(video.src)
-    c2paVideo = deserialize(c2paVideo as unknown as Record<string, unknown>) as c2paResultWithChain
-    const c2paDialog = await C2PADialog.create(c2paVideo)
-    if (c2paVideo !== null) {
-      // eslint-disable-next-line @typescript-eslint/no-non-null-assertion
-      icon((video as HTMLImageElement).parentElement!, video.src, (c2paVideo.manifestStore!).validationStatus.length === 0, () => {
-        c2paDialog.position(video as HTMLImageElement)
-        c2paDialog.show()
-      })
-    }
-  }
-})()
->>>>>>> c1324267
 
 interface ContentContext {
   observer: MutationObserver
@@ -90,7 +57,7 @@
       continue
     }
 
-    const c2paManifestData = await c2aValidateImage(img.src)
+    const c2paManifestData = await c2paValidateImage(img.src)
     if (c2paManifestData instanceof Error) {
       logError(c2paManifestData)
       continue
@@ -101,7 +68,6 @@
       continue
     }
 
-<<<<<<< HEAD
     const c2paDialog = await C2PADialog.create(c2paManifestData, _context.tabId)
 
     const validationSuccess = c2paManifestData.manifestStore.validationStatus.length === 0
@@ -113,12 +79,8 @@
   }
 }
 
-async function c2aValidateImage (url: string): Promise<C2paResult | C2paError> {
+async function c2paValidateImage (url: string): Promise<C2paResult | C2paError> {
   return await sendMessageWithTimeout<C2paResult | C2paError>({ action: MESSAGE_C2PA_INSPECT_URL, data: url }, DEBUG ? 5000 : undefined /* use default */)
-=======
-async function c2paValidateImage (url: string): Promise<c2paResultWithChain> {
-  return await Browser.runtime.sendMessage({ action: MESSAGE_C2PA_INSPECT_URL, data: url })
->>>>>>> c1324267
     .then((result) => {
       if (result instanceof Error) {
         return result
