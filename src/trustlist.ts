/*
*  Copyright (c) Microsoft Corporation.
*  Licensed under the MIT license.
*/

<<<<<<< HEAD
import { logDebug } from './utils'

export interface TrustedSigner {
  id: string
=======
import { CertificateWithThumbprint } from './certs/certs'

// valid JWK key types (to adhere to C2PA cert profile: https://c2pa.org/specifications/specifications/2.0/specs/C2PA_Specification.html#_certificate_profile)
const VALID_KTY = [
  'RSA', // sha*WithRSAEncryption and id-RSASSA-PSS
  'EC', // ecdsa-with-*
  'OKP' // id-Ed25519
]

// JWKS format (https://www.rfc-editor.org/rfc/rfc7517#section-4.6)
export interface JWKS {
  keys: Array<{
    kty: string
    'x5t#S256'?: string
    x5c?: string[]
  }>
}

export interface TrustedEntity {
  name: string
>>>>>>> 17720270
  display_name: string
  contact: string
  isCA: boolean
  jwks: JWKS
}

export interface TrustList {
  // name of the trust list
  name: string
  // description of the trust list
  description: string
  // download url of the trust list
  download_url: string
  // website of the trust list
  website: string
  // last updated date of the trust list (ISO 8601 format)
  last_updated: string
  // logo of the trust list
  logo: string,
  // list of trusted entities
  entities: TrustedEntity[]
}

let globalTrustList: TrustList | undefined

// trust list info (subset of the trust list data)
export interface TrustListInfo {
  name: string
  description: string
  download_url: string
  website: string
  last_updated: string
  logo: string
  entities_count: number
}

const getInfoFromTrustList = (tl: TrustList): TrustListInfo => {
  return {
    name: tl.name,
    description: tl.description,
    download_url: tl.download_url,
    website: tl.website,
    last_updated: tl.last_updated,
    logo: tl.logo,
    entities_count: tl.entities.length
  }
}

/**
 * Retrieves the trust list info.
 * @returns The trust list info if available, otherwise undefined.
 */
export function getTrustListInfo (): TrustListInfo | undefined {
  if (globalTrustList != null) {
    return getInfoFromTrustList(globalTrustList)
  } else {
    return undefined
  }
}

/**
 * Sets the trust list, returns the trust list info or throws an error
 */
export function setTrustList (tl: TrustList): TrustListInfo {
  logDebug('setTrustList called')

  if (!tl) {
    // TODO: more validation
    throw 'Invalid trust list'
  }

  // set the global trust list
  globalTrustList = tl

  // store the trust list
  chrome.storage.local.set({ trustList: tl }, function () {
    logDebug(`Trust list stored: ${tl.name}`)
  })

  return getInfoFromTrustList(tl)
}

/**
 * Retrieves the trust list from storage.
 */
function loadTrustList () {
  // load the trust list from storage
  chrome.storage.local.get(['trustList'], (result) => {
    logDebug('getTrustList result:', result)
    const storedTrustList =
            result?.trustList as TrustList
    if (storedTrustList) {
      globalTrustList = storedTrustList
      logDebug(
                `Trust list loaded: ${storedTrustList.name}`
      )
    } else {
      logDebug('No trust list found')
    }
  })
}

/**
 * Get the current trust list.
 */
export function getTrustList (): TrustList | undefined {
  return globalTrustList
}

/**
 * Information about a trust list match
 */
export interface TrustListMatch {
  // trust list info
  tlInfo: TrustListInfo
  // trusted entity that matched the certificate chain
  entity: TrustedEntity
  // certificate that matched the trust list
  cert: CertificateWithThumbprint
}

/**
 * Checks if a certificate chain is included in the trust list (either the leaf certificate or one of the CA anchors)
 * @param certChain a certificate chain
 * @returns a trust list match object if found, otherwise null 
 */
export function checkTrustListInclusion (certChain: CertificateWithThumbprint[]): TrustListMatch | null {
  if (globalTrustList) {
    // for each entity's certs in the list (current and expired), check if it matches a cert in the chain
    for (const entity of globalTrustList.entities) {
      const jwks = entity.jwks
      for (const jwkCert of jwks.keys) {
        if (!jwkCert['x5t#S256']) {
          continue // TODO: implement full cert (x5c) comparison
        }
        for (const cert of certChain) {
          if (jwkCert['x5t#S256'].toLowerCase() === cert.sha256Thumbprint && entity.isCA === cert.isCA) {
            // found a match
            return {
              tlInfo: getInfoFromTrustList(globalTrustList), // TODO: avoid recomputing this
              entity: entity,
              cert: cert
            }
          }
        }
      }
    }
  }

  return null
}

// load the trust list from storage at startup
loadTrustList()<|MERGE_RESOLUTION|>--- conflicted
+++ resolved
@@ -3,15 +3,10 @@
 *  Licensed under the MIT license.
 */
 
-<<<<<<< HEAD
-import { logDebug } from './utils'
-
-export interface TrustedSigner {
-  id: string
-=======
-import { CertificateWithThumbprint } from './certs/certs'
+import { type CertificateWithThumbprint } from './certs/certs'
 
 // valid JWK key types (to adhere to C2PA cert profile: https://c2pa.org/specifications/specifications/2.0/specs/C2PA_Specification.html#_certificate_profile)
+// eslint-disable-next-line @typescript-eslint/no-unused-vars
 const VALID_KTY = [
   'RSA', // sha*WithRSAEncryption and id-RSASSA-PSS
   'EC', // ecdsa-with-*
@@ -29,7 +24,6 @@
 
 export interface TrustedEntity {
   name: string
->>>>>>> 17720270
   display_name: string
   contact: string
   isCA: boolean
@@ -48,7 +42,7 @@
   // last updated date of the trust list (ISO 8601 format)
   last_updated: string
   // logo of the trust list
-  logo: string,
+  logo: string
   // list of trusted entities
   entities: TrustedEntity[]
 }
@@ -94,11 +88,11 @@
  * Sets the trust list, returns the trust list info or throws an error
  */
 export function setTrustList (tl: TrustList): TrustListInfo {
-  logDebug('setTrustList called')
+  console.log('setTrustList called')
 
-  if (!tl) {
+  if (typeof tl === 'undefined') {
     // TODO: more validation
-    throw 'Invalid trust list'
+    throw new Error('Invalid trust list')
   }
 
   // set the global trust list
@@ -106,7 +100,7 @@
 
   // store the trust list
   chrome.storage.local.set({ trustList: tl }, function () {
-    logDebug(`Trust list stored: ${tl.name}`)
+    console.log(`Trust list stored: ${tl.name}`)
   })
 
   return getInfoFromTrustList(tl)
@@ -115,19 +109,19 @@
 /**
  * Retrieves the trust list from storage.
  */
-function loadTrustList () {
+function loadTrustList (): void {
   // load the trust list from storage
   chrome.storage.local.get(['trustList'], (result) => {
-    logDebug('getTrustList result:', result)
+    console.log('getTrustList result:', result)
     const storedTrustList =
             result?.trustList as TrustList
-    if (storedTrustList) {
+    if (storedTrustList != null) {
       globalTrustList = storedTrustList
-      logDebug(
+      console.log(
                 `Trust list loaded: ${storedTrustList.name}`
       )
     } else {
-      logDebug('No trust list found')
+      console.log('No trust list found')
     }
   })
 }
@@ -154,14 +148,15 @@
 /**
  * Checks if a certificate chain is included in the trust list (either the leaf certificate or one of the CA anchors)
  * @param certChain a certificate chain
- * @returns a trust list match object if found, otherwise null 
+ * @returns a trust list match object if found, otherwise null
  */
 export function checkTrustListInclusion (certChain: CertificateWithThumbprint[]): TrustListMatch | null {
-  if (globalTrustList) {
+  if (globalTrustList != null) {
     // for each entity's certs in the list (current and expired), check if it matches a cert in the chain
     for (const entity of globalTrustList.entities) {
       const jwks = entity.jwks
       for (const jwkCert of jwks.keys) {
+        // eslint-disable-next-line @typescript-eslint/strict-boolean-expressions
         if (!jwkCert['x5t#S256']) {
           continue // TODO: implement full cert (x5c) comparison
         }
@@ -170,8 +165,8 @@
             // found a match
             return {
               tlInfo: getInfoFromTrustList(globalTrustList), // TODO: avoid recomputing this
-              entity: entity,
-              cert: cert
+              entity,
+              cert
             }
           }
         }
